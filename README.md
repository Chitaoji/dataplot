--- conflicted
+++ resolved
@@ -29,11 +29,7 @@
 
 ## History
 ### v0.1.5
-<<<<<<< HEAD
 * Fixed issue: unworking figure settings in the artist methods.
-=======
-* Fixed unworking figure settings.
->>>>>>> 356b6a74
 
 ### v0.1.4
 * Fixed issue: incorrectly displayed histogram statistics when the x-label had been modified by the user.
